--- conflicted
+++ resolved
@@ -218,25 +218,7 @@
                 .childOption(ChannelOption.SO_SNDBUF, nettyServerConfig.getServerSocketSndBufSize())
                 .childOption(ChannelOption.SO_RCVBUF, nettyServerConfig.getServerSocketRcvBufSize())
                 .localAddress(new InetSocketAddress(this.nettyServerConfig.getListenPort()))
-<<<<<<< HEAD
-                .childHandler(new ChannelInitializer<SocketChannel>() {
-                    @Override
-                    public void initChannel(SocketChannel ch) throws Exception {
-                        ch.pipeline()
-                            .addLast(defaultEventExecutorGroup, HANDSHAKE_HANDLER_NAME,
-                                new HandshakeHandler(TlsSystemConfig.tlsMode))
-                            .addLast(defaultEventExecutorGroup,
-                                new NettyEncoder(),
-                                new NettyDecoder(),
-//                                new IdleStateHandler(0, 0, nettyServerConfig.getServerChannelMaxIdleTimeSeconds()),
-                                new NettyConnectManageHandler(),
-                                new NettyServerHandler()
-                            );
-                    }
-                });
-=======
                 .childHandler(childHandler2);
->>>>>>> 7f73cee4
 
         if (nettyServerConfig.isServerPooledByteBufAllocatorEnable()) {
             childHandler.childOption(ChannelOption.ALLOCATOR, PooledByteBufAllocator.DEFAULT);
